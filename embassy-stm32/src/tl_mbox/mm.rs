use core::mem::MaybeUninit;

use super::evt::EvtPacket;
use super::unsafe_linked_list::LinkedListNode;
use super::{
    channels, MemManagerTable, BLE_SPARE_EVT_BUF, EVT_POOL, FREE_BUFF_QUEUE, LOCAL_FREE_BUF_QUEUE, POOL_SIZE,
    SYS_SPARE_EVT_BUF, TL_MEM_MANAGER_TABLE, TL_REF_TABLE,
};
use crate::ipcc::Ipcc;

pub struct MemoryManager;

impl MemoryManager {
    pub fn init() -> Self {
        unsafe {
            LinkedListNode::init_head(FREE_BUFF_QUEUE.as_mut_ptr());
            LinkedListNode::init_head(LOCAL_FREE_BUF_QUEUE.as_mut_ptr());

            TL_MEM_MANAGER_TABLE = MaybeUninit::new(MemManagerTable {
                spare_ble_buffer: BLE_SPARE_EVT_BUF.as_ptr().cast(),
                spare_sys_buffer: SYS_SPARE_EVT_BUF.as_ptr().cast(),
                ble_pool: EVT_POOL.as_ptr().cast(),
                ble_pool_size: POOL_SIZE as u32,
                pevt_free_buffer_queue: FREE_BUFF_QUEUE.as_mut_ptr(),
                traces_evt_pool: core::ptr::null(),
                traces_pool_size: 0,
            });
        }

        MemoryManager
    }

<<<<<<< HEAD
    pub fn evt_handler() {
        Ipcc::c1_set_tx_channel(channels::cpu1::IPCC_MM_RELEASE_BUFFER_CHANNEL, false);
        Self::send_free_buf();
        Ipcc::c1_set_flag_channel(channels::cpu1::IPCC_MM_RELEASE_BUFFER_CHANNEL);
=======
    pub fn evt_handler(ipcc: &mut Ipcc) {
        ipcc.c1_set_tx_channel(channels::Cpu1Channel::MmReleaseBuffer.into(), false);
        Self::send_free_buf();
        ipcc.c1_set_flag_channel(channels::Cpu1Channel::MmReleaseBuffer.into());
>>>>>>> abbaaeee
    }

    pub fn evt_drop(evt: *mut EvtPacket) {
        unsafe {
            let list_node = evt.cast();

            LinkedListNode::remove_tail(LOCAL_FREE_BUF_QUEUE.as_mut_ptr(), list_node);
        }

<<<<<<< HEAD
        let channel_is_busy = Ipcc::c1_is_active_flag(channels::cpu1::IPCC_MM_RELEASE_BUFFER_CHANNEL);

        // postpone event buffer freeing to IPCC interrupt handler
        if channel_is_busy {
            Ipcc::c1_set_tx_channel(channels::cpu1::IPCC_MM_RELEASE_BUFFER_CHANNEL, true);
        } else {
            Self::send_free_buf();
            Ipcc::c1_set_flag_channel(channels::cpu1::IPCC_MM_RELEASE_BUFFER_CHANNEL);
=======
        let channel_is_busy = ipcc.c1_is_active_flag(channels::Cpu1Channel::MmReleaseBuffer.into());

        // postpone event buffer freeing to IPCC interrupt handler
        if channel_is_busy {
            ipcc.c1_set_tx_channel(channels::Cpu1Channel::MmReleaseBuffer.into(), true);
        } else {
            Self::send_free_buf();
            ipcc.c1_set_flag_channel(channels::Cpu1Channel::MmReleaseBuffer.into());
>>>>>>> abbaaeee
        }
    }

    fn send_free_buf() {
        unsafe {
            let mut node_ptr = core::ptr::null_mut();
            let node_ptr_ptr: *mut _ = &mut node_ptr;

            while !LinkedListNode::is_empty(LOCAL_FREE_BUF_QUEUE.as_mut_ptr()) {
                LinkedListNode::remove_head(LOCAL_FREE_BUF_QUEUE.as_mut_ptr(), node_ptr_ptr);
                LinkedListNode::insert_tail(
                    (*(*TL_REF_TABLE.as_ptr()).mem_manager_table).pevt_free_buffer_queue,
                    node_ptr,
                );
            }
        }
    }
}<|MERGE_RESOLUTION|>--- conflicted
+++ resolved
@@ -30,17 +30,10 @@
         MemoryManager
     }
 
-<<<<<<< HEAD
     pub fn evt_handler() {
         Ipcc::c1_set_tx_channel(channels::cpu1::IPCC_MM_RELEASE_BUFFER_CHANNEL, false);
         Self::send_free_buf();
         Ipcc::c1_set_flag_channel(channels::cpu1::IPCC_MM_RELEASE_BUFFER_CHANNEL);
-=======
-    pub fn evt_handler(ipcc: &mut Ipcc) {
-        ipcc.c1_set_tx_channel(channels::Cpu1Channel::MmReleaseBuffer.into(), false);
-        Self::send_free_buf();
-        ipcc.c1_set_flag_channel(channels::Cpu1Channel::MmReleaseBuffer.into());
->>>>>>> abbaaeee
     }
 
     pub fn evt_drop(evt: *mut EvtPacket) {
@@ -50,7 +43,6 @@
             LinkedListNode::remove_tail(LOCAL_FREE_BUF_QUEUE.as_mut_ptr(), list_node);
         }
 
-<<<<<<< HEAD
         let channel_is_busy = Ipcc::c1_is_active_flag(channels::cpu1::IPCC_MM_RELEASE_BUFFER_CHANNEL);
 
         // postpone event buffer freeing to IPCC interrupt handler
@@ -59,16 +51,6 @@
         } else {
             Self::send_free_buf();
             Ipcc::c1_set_flag_channel(channels::cpu1::IPCC_MM_RELEASE_BUFFER_CHANNEL);
-=======
-        let channel_is_busy = ipcc.c1_is_active_flag(channels::Cpu1Channel::MmReleaseBuffer.into());
-
-        // postpone event buffer freeing to IPCC interrupt handler
-        if channel_is_busy {
-            ipcc.c1_set_tx_channel(channels::Cpu1Channel::MmReleaseBuffer.into(), true);
-        } else {
-            Self::send_free_buf();
-            ipcc.c1_set_flag_channel(channels::Cpu1Channel::MmReleaseBuffer.into());
->>>>>>> abbaaeee
         }
     }
 
